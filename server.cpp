--- conflicted
+++ resolved
@@ -166,12 +166,9 @@
     bool is_connected = false;
     int anchor_x = 0;
     int anchor_y = 0;
-<<<<<<< HEAD
     std::vector<uint8_t> screenshot_buffer;
     int screenshot_width = 0;
     int screenshot_height = 0;
-=======
->>>>>>> 121da4be
     
     // Update screen data with automatic change detection
     bool updateScreen(const std::vector<uint8_t>& new_data, int w, int h) {
@@ -336,13 +333,10 @@
     if (SaveBMP(name.str(), region, w, h)) {
         Logger::info("Saved screenshot for session " + client.id);
     }
-<<<<<<< HEAD
     client.setScreenshot(region, w, h);
     if (client.viewer_window && IsWindow(client.viewer_window)) {
         PostMessage(client.viewer_window, WM_NEW_SCREENSHOT, 0, 0);
     }
-=======
->>>>>>> 121da4be
 }
 
 static void ToggleSplitScreen(ClientSession& client);
