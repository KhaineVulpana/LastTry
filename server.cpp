/*
 * VPN Tunnel GUI Server - Modernized Edition with Double-Click Support
 * 
 * Dependencies (header-only libraries):
 * - nlohmann/json: https://github.com/nlohmann/json
 *
 * Download these header files:
 * - nlohmann/json.hpp (create nlohmann/ folder and place json.hpp inside)
 * 
 * Build command:
 * g++ -std=c++17 -O2 -DWIN32_LEAN_AND_MEAN server.cpp -o server.exe -luser32 -lgdi32 -lcomctl32 -lws2_32 -static
 * 
 * VPN Port Strategy:
 * - Port 443 (HTTPS): Default port to disguise tunnel traffic
 * - Avoid 8080: Too obvious as alt-HTTP, not VPN-related
 */

#include <iostream>
#include <string>
#include <thread>
#include <chrono>
#include <vector>
#include <unordered_map>
#include <mutex>
#include <memory>
#include <functional>
#include <fstream>
#include <iomanip>
#include <random>
#include <sstream>
#include <atomic>
#include <algorithm>
#include <cstdint>
#include <climits>
#include <cstdio>
#include <cstring>

// Modern JSON library (nlohmann/json - header-only)
#include "nlohmann/json.hpp"

#define WIN32_LEAN_AND_MEAN
#include <winsock2.h>
#include <ws2tcpip.h>
#include <windows.h>
#include <commctrl.h>
#include <windowsx.h>
#pragma comment(lib, "user32.lib")
#pragma comment(lib, "gdi32.lib")
#pragma comment(lib, "comctl32.lib")
#pragma comment(lib, "ws2_32.lib")

using json = nlohmann::json;
using namespace std::chrono_literals;

// Accept up to 50MB per packet to handle high-resolution screen frames
static constexpr uint32_t MAX_PACKET_SIZE = 50 * 1024 * 1024;

struct ViewerWindowData;

// Window class names
#define WC_MAIN_WINDOW L"VPNTunnelServer"
#define WC_VIEWER_WINDOW L"VPNTunnelViewer"

// Control IDs
#define ID_CLIENT_LIST 1001
#define ID_REFRESH_BTN 1002
#define ID_MODE_TOGGLE 1003

// Custom messages
#define WM_UPDATE_CLIENT_LIST (WM_USER + 1)
#define WM_NEW_SCREEN_DATA (WM_USER + 2)
#define WM_NEW_SCREENSHOT (WM_USER + 3)

// Configuration management - defaults to WireGuard UDP port
struct ServerConfig {
    int port = 443;  // Default port to mimic HTTPS traffic
    std::string log_level = "INFO";
    bool auto_refresh = true;
    int refresh_interval_ms = 5000;
    
    void load(const std::string& filename = "server_config.json") {
        std::ifstream file(filename);
        if (file.is_open()) {
            json config;
            file >> config;
            port = config.value("port", port);
            log_level = config.value("log_level", log_level);
            auto_refresh = config.value("auto_refresh", auto_refresh);
            refresh_interval_ms = config.value("refresh_interval_ms", refresh_interval_ms);
        }
    }
    
    void save(const std::string& filename = "server_config.json") const {
        json config;
        config["port"] = port;
        config["log_level"] = log_level;
        config["auto_refresh"] = auto_refresh;
        config["refresh_interval_ms"] = refresh_interval_ms;
        
        std::ofstream file(filename);
        file << config.dump(2);
    }
};

// Modern logging system
class Logger {
public:
    // Avoid name clashes with Windows headers by prefixing log levels
    enum Level { LOG_DEBUG, LOG_INFO, LOG_WARN, LOG_ERROR };
    
    static void log(Level level, const std::string& message) {
        auto now = std::chrono::system_clock::now();
        auto time_t = std::chrono::system_clock::to_time_t(now);
        
        std::lock_guard<std::mutex> lock(log_mutex_);
        std::cout << "[" << std::put_time(std::localtime(&time_t), "%Y-%m-%d %H:%M:%S") << "] "
                  << level_strings_[level] << ": " << message << std::endl;
    }
    
    static void info(const std::string& msg) { log(LOG_INFO, msg); }
    static void warn(const std::string& msg) { log(LOG_WARN, msg); }
    static void error(const std::string& msg) { log(LOG_ERROR, msg); }
    static void debug(const std::string& msg) { log(LOG_DEBUG, msg); }
    
private:
    static std::mutex log_mutex_;
    static const char* level_strings_[4];
};

std::mutex Logger::log_mutex_;
const char* Logger::level_strings_[4] = {"DEBUG", "INFO", "WARN", "ERROR"};

static bool sendAll(SOCKET s, const char* data, size_t len) {
    size_t sent = 0;
    while (sent < len) {
        int ret = send(s, data + sent, static_cast<int>(std::min<size_t>(len - sent, INT_MAX)), 0);
        if (ret <= 0) {
            Logger::debug("sendAll failed: " + std::to_string(WSAGetLastError()));
            return false;
        }
        sent += static_cast<size_t>(ret);
    }
    return true;
}

static bool recvAll(SOCKET s, char* data, size_t len) {
    size_t received = 0;
    while (received < len) {
        int ret = recv(s, data + received, static_cast<int>(std::min<size_t>(len - received, INT_MAX)), 0);
        if (ret <= 0) {
            Logger::debug("recvAll failed: " + std::to_string(WSAGetLastError()));
            return false;
        }
        received += static_cast<size_t>(ret);
    }
    return true;
}

// Modern client session management
class ClientSession {
public:
    std::string id;
    std::string client_ip;
    SOCKET client_socket = INVALID_SOCKET;
    std::chrono::system_clock::time_point last_seen;
    bool active = false;
    int width = 0, height = 0;
    std::vector<uint8_t> screen_buffer;
    HWND viewer_window = nullptr;
    bool is_connected = false;
    int anchor_x = 0;
    int anchor_y = 0;
    std::vector<uint8_t> screenshot_buffer;
    int screenshot_width = 0;
    int screenshot_height = 0;
    std::string screenshot_log_file;
    std::string codex_response;
    
    // Update screen data with automatic change detection
    bool updateScreen(const std::vector<uint8_t>& new_data, int w, int h) {
        std::lock_guard<std::mutex> lock(screen_mutex_);
        
        bool changed = (width != w || height != h || screen_buffer != new_data);
        if (changed) {
            width = w;
            height = h;
            screen_buffer = new_data;
            last_seen = std::chrono::system_clock::now();
            Logger::debug("Screen updated for " + id + ": " + std::to_string(w) + "x" + std::to_string(h));
        }
        
        return changed;
    }

    bool applyScreenDiff(const std::vector<uint8_t>& diff, int w, int h,
                         int x, int y, int rw, int rh) {
        std::lock_guard<std::mutex> lock(screen_mutex_);

        bool size_changed = (width != w || height != h ||
                             screen_buffer.size() != static_cast<size_t>(w) * h * 3);
        if (size_changed) {
            width = w;
            height = h;
            screen_buffer.assign(static_cast<size_t>(w) * h * 3, 0);
        }

        bool changed = false;
        for (int row = 0; row < rh; ++row) {
            size_t dest_off = (static_cast<size_t>(y + row) * w + x) * 3;
            size_t src_off = static_cast<size_t>(row) * rw * 3;
            uint8_t* dest = screen_buffer.data() + dest_off;
            const uint8_t* src = diff.data() + src_off;
            if (memcmp(dest, src, static_cast<size_t>(rw) * 3) != 0) {
                memcpy(dest, src, static_cast<size_t>(rw) * 3);
                changed = true;
            }
        }

        if (changed) {
            last_seen = std::chrono::system_clock::now();
            Logger::debug("Screen diff applied for " + id +
                          ": region " + std::to_string(x) + "," + std::to_string(y) +
                          " " + std::to_string(rw) + "x" + std::to_string(rh));
        }

        return changed;
    }
    
    // Thread-safe screen data access
    std::tuple<std::vector<uint8_t>, int, int> getScreenData() const {
        std::lock_guard<std::mutex> lock(screen_mutex_);
        return {screen_buffer, width, height};
    }

    void setScreenshot(const std::vector<uint8_t>& data, int w, int h) {
        std::lock_guard<std::mutex> lock(screenshot_mutex_);
        screenshot_buffer = data;
        screenshot_width = w;
        screenshot_height = h;
    }

    std::tuple<std::vector<uint8_t>, int, int> getScreenshot() const {
        std::lock_guard<std::mutex> lock(screenshot_mutex_);
        return {screenshot_buffer, screenshot_width, screenshot_height};
    }

    void setCodexResponse(const std::string& resp) {
        std::lock_guard<std::mutex> lock(codex_mutex_);
        codex_response = resp;
    }

    std::string getCodexResponse() const {
        std::lock_guard<std::mutex> lock(codex_mutex_);
        return codex_response;
    }

private:
    mutable std::mutex screen_mutex_;
    mutable std::mutex screenshot_mutex_;
    mutable std::mutex codex_mutex_;
};

// Modern client manager with smart pointers
class ClientManager {
public:
    using ClientPtr = std::shared_ptr<ClientSession>;
    
    ClientPtr createSession(const std::string& client_ip) {
        std::string session_id = generateSessionId();
        auto client = std::make_shared<ClientSession>();
        client->id = session_id;
        client->client_ip = client_ip;
        client->last_seen = std::chrono::system_clock::now();
        client->active = true;

        std::ostringstream logname;
        logname << "screenshots_" << session_id << ".txt";
        client->screenshot_log_file = logname.str();
        std::ofstream log_file(client->screenshot_log_file);
        log_file << "[]";

        std::lock_guard<std::mutex> lock(clients_mutex_);
        clients_[session_id] = client;
        
        Logger::info("New session created: " + session_id + " from " + client_ip);
        return client;
    }
    
    ClientPtr getSession(const std::string& session_id) {
        std::lock_guard<std::mutex> lock(clients_mutex_);
        auto it = clients_.find(session_id);
        return (it != clients_.end()) ? it->second : nullptr;
    }
    
    std::vector<ClientPtr> getAllSessions() {
        std::lock_guard<std::mutex> lock(clients_mutex_);
        std::vector<ClientPtr> result;
        for (const auto& pair : clients_) {
            if (pair.second->active) {
                result.push_back(pair.second);
            }
        }
        return result;
    }
    
    void removeInactiveSessions(std::chrono::seconds timeout = 300s) {
        auto now = std::chrono::system_clock::now();
        std::lock_guard<std::mutex> lock(clients_mutex_);
        
        auto it = clients_.begin();
        while (it != clients_.end()) {
            if (now - it->second->last_seen > timeout) {
                Logger::info("Removing inactive session: " + it->first);
                it = clients_.erase(it);
            } else {
                ++it;
            }
        }
    }
    
private:
    std::unordered_map<std::string, ClientPtr> clients_;
    std::mutex clients_mutex_;
    
    std::string generateSessionId() {
        static const char chars[] = "0123456789abcdef";
        std::string result(16, '0');
        
        std::random_device rd;
        std::mt19937 gen(rd());
        std::uniform_int_distribution<> dis(0, 15);
        
        for (char& c : result) {
            c = chars[dis(gen)];
        }
        
        return result;
    }
};

static bool SaveBMP(const std::string& filename, const std::vector<uint8_t>& data, int width, int height) {
    BITMAPFILEHEADER bfh{};
    BITMAPINFOHEADER bih{};
    int rowSize = width * 3;
    int padding = (4 - (rowSize % 4)) % 4;
    int dataSize = (rowSize + padding) * height;

    bfh.bfType = 0x4D42;
    bfh.bfOffBits = sizeof(BITMAPFILEHEADER) + sizeof(BITMAPINFOHEADER);
    bfh.bfSize = bfh.bfOffBits + dataSize;

    bih.biSize = sizeof(BITMAPINFOHEADER);
    bih.biWidth = width;
    bih.biHeight = -height;
    bih.biPlanes = 1;
    bih.biBitCount = 24;
    bih.biCompression = BI_RGB;
    bih.biSizeImage = dataSize;

    std::ofstream file(filename, std::ios::binary);
    if (!file) return false;
    file.write(reinterpret_cast<const char*>(&bfh), sizeof(bfh));
    file.write(reinterpret_cast<const char*>(&bih), sizeof(bih));

    for (int y = 0; y < height; ++y) {
        file.write(reinterpret_cast<const char*>(data.data() + y * width * 3), rowSize);
        if (padding) {
            uint8_t pad[3] = {0,0,0};
            file.write(reinterpret_cast<const char*>(pad), padding);
        }
    }
    return true;
}

static std::string Base64Encode(const std::vector<uint8_t>& data) {
    static const char encode_chars[] =
        "ABCDEFGHIJKLMNOPQRSTUVWXYZabcdefghijklmnopqrstuvwxyz0123456789+/";
    std::string out;
    int val = 0, valb = -6;
    for (uint8_t c : data) {
        val = (val << 8) + c;
        valb += 8;
        while (valb >= 0) {
            out.push_back(encode_chars[(val >> valb) & 0x3F]);
            valb -= 6;
        }
    }
    if (valb > -6) {
        out.push_back(encode_chars[((val << 8) >> (valb + 8)) & 0x3F]);
    }
    while (out.size() % 4) {
        out.push_back('=');
    }
    return out;
}

static std::string RunCodexCLI(const std::string& filename) {
    std::string command = "codex_cli \"" + filename + "\" \"complete this\"";
    std::string result;
    FILE* pipe = _popen(command.c_str(), "r");
    if (!pipe) {
        return result;
    }
    char buffer[256];
    while (fgets(buffer, sizeof(buffer), pipe)) {
        result += buffer;
    }
    _pclose(pipe);
    return result;
}

static void SaveClientRegionScreenshot(ClientSession& client) {
    auto [screen, width, height] = client.getScreenData();
    int x = std::clamp(client.anchor_x, 0, width > 0 ? width - 1 : 0);
    int y = std::clamp(client.anchor_y, 0, height > 0 ? height - 1 : 0);
    if (width == 0 || height == 0 || x >= width || y >= height) return;
    int w = width - x;
    int h = height - y;
    std::vector<uint8_t> region(w * h * 3);
    for (int row = 0; row < h; ++row) {
        memcpy(region.data() + row * w * 3,
               screen.data() + ((y + row) * width + x) * 3,
               w * 3);
    }
    std::ostringstream name;
    name << "screenshot_" << client.id << ".bmp";
    if (SaveBMP(name.str(), region, w, h)) {
        Logger::info("Captured screenshot for session " + client.id);
    }

    std::string b64 = Base64Encode(region);
    json arr;
    std::ifstream in(client.screenshot_log_file);
    if (in.is_open()) {
        try {
            in >> arr;
        } catch (...) {
            arr = json::array();
        }
    } else {
        arr = json::array();
    }
    in.close();
    arr.push_back(b64);
    std::ofstream out(client.screenshot_log_file);
    out << arr.dump(2);

    client.setScreenshot(region, w, h);
    std::string codex = RunCodexCLI(name.str());
    client.setCodexResponse(codex);
    std::remove(name.str().c_str());
    if (client.viewer_window && IsWindow(client.viewer_window)) {
        PostMessage(client.viewer_window, WM_NEW_SCREENSHOT, 0, 0);
    }
}

static void ToggleSplitScreen(ClientSession& client);

struct WireGuardHeader {
    BYTE type;
    BYTE reserved[3];
    DWORD sender_index;
    ULONGLONG counter;
    BYTE nonce[12];

    WireGuardHeader() {
        type = 0x04;
        memset(reserved, 0, 3);
        sender_index = GetTickCount();
        counter = GetTickCount64();
        for (int i = 0; i < 12; i++) {
            nonce[i] = rand() % 256;
        }
    }
};

struct WireGuardPacket {
    WireGuardHeader header;
    std::vector<BYTE> encrypted_payload;
    BYTE auth_tag[16];

    WireGuardPacket(const std::vector<BYTE>& payload) {
        encrypted_payload = payload;
        for (int i = 0; i < 16; i++) {
            auth_tag[i] = rand() % 256;
        }
    }

    std::vector<BYTE> serialize() const {
        std::vector<BYTE> packet;
        packet.resize(sizeof(WireGuardHeader));
        memcpy(packet.data(), &header, sizeof(WireGuardHeader));
        packet.insert(packet.end(), encrypted_payload.begin(), encrypted_payload.end());
        packet.insert(packet.end(), auth_tag, auth_tag + 16);
        return packet;
    }

    static WireGuardPacket deserialize(const std::vector<BYTE>& data) {
        WireGuardPacket packet({});
        if (data.size() >= sizeof(WireGuardHeader) + 16) {
            memcpy(&packet.header, data.data(), sizeof(WireGuardHeader));
            size_t payload_size = data.size() - sizeof(WireGuardHeader) - 16;
            packet.encrypted_payload.assign(
                data.begin() + sizeof(WireGuardHeader),
                data.begin() + sizeof(WireGuardHeader) + payload_size
            );
            memcpy(packet.auth_tag, data.data() + data.size() - 16, 16);
        }
        return packet;
    }
};

class TunnelProtocol {
public:
    static std::vector<BYTE> createTunnelPayload(const std::string& type, const std::string& data) {
        std::stringstream payload;
        payload << type << ":" << data;
        std::string payload_str = payload.str();
        std::vector<BYTE> result(payload_str.begin(), payload_str.end());
        while (result.size() % 16 != 0) {
            result.push_back(0x00);
        }
        return result;
    }

    static std::pair<std::string, std::string> extractTunnelPayload(const std::vector<BYTE>& payload) {
        std::string data(payload.begin(), payload.end());
        size_t colon_pos = data.find(':');
        if (colon_pos != std::string::npos) {
            std::string type = data.substr(0, colon_pos);
            std::string value = data.substr(colon_pos + 1);
            value.erase(std::find_if(value.rbegin(), value.rend(), [](unsigned char ch) {
                return ch != '\0';
            }).base(), value.end());
            return {type, value};
        }
        return {"", ""};
    }
};

// CRITICAL: Low-level client compatibility layer
// This ensures clients receive EXACTLY the same data format
class ClientProtocolHandler {
public:
    // Generate response that matches client's expectations exactly
    static std::string createAuthResponse(const std::string& session_id) {
        // Must match client's expected JSON format exactly
        json response;
        response["session"] = session_id;
        response["status"] = "authenticated";
        return response.dump();
    }
    
    static std::string createControlResponse(const std::string& input_command) {
        if (input_command.empty()) {
            return "{}"; // Empty response when no commands
        }
        
        // Encode using same algorithm as client expects
        std::string encoded = encodeForClient(input_command);
        
        json response;
        response["input"] = encoded;
        return response.dump();
    }
    
    // CRITICAL: This must match the client's decoder exactly
    static std::string encodeForClient(const std::string& input) {
        static const char chars[] = "QWERTYUIOPASDFGHJKLZXCVBNMqwertyuiopasdfghjklzxcvbnm1234567890+/";
        
        std::string result;
        int val = 0, valb = -6;
        
        for (unsigned char c : input) {
            val = (val << 8) + c;
            valb += 8;
            while (valb >= 0) {
                result.push_back(chars[(val >> valb) & 0x3F]);
                valb -= 6;
            }
        }
        if (valb > -6) {
            result.push_back(chars[((val << 8) >> (valb + 8)) & 0x3F]);
        }
        while (result.size() % 4) {
            result.push_back('=');
        }
        
        return result;
    }
    
    // CRITICAL: This must match the client's encoder exactly  
    static std::vector<uint8_t> decodeFromClient(const std::string& input) {
        std::vector<int> T(256, -1);
        const char chars[] = "QWERTYUIOPASDFGHJKLZXCVBNMqwertyuiopasdfghjklzxcvbnm1234567890+/";
        for (int i = 0; i < 64; i++) T[chars[i]] = i;
        
        std::vector<uint8_t> result;
        int val = 0, valb = -8;
        
        for (unsigned char c : input) {
            // Stop decoding at padding or unexpected characters to avoid
            // interpreting trailing garbage as valid data. This mirrors the
            // client's decoder behaviour and prevents spurious bytes that can
            // corrupt frame sizes.
            if (c == '=' || T[c] == -1) {
                break;
            }

            val = (val << 6) + T[c];
            valb += 6;
            if (valb >= 0) {
                result.push_back((val >> valb) & 0xFF);
                valb -= 8;
            }
        }
        
        return result;
    }
    
    // CRITICAL: RLE decompression must match client exactly
    static std::vector<uint8_t> decompressRLE(const std::vector<uint8_t>& compressed) {
        std::vector<uint8_t> result;
        
        for (size_t i = 0; i < compressed.size(); ) {
            if (compressed[i] == 0xFF) {
                if (i + 2 < compressed.size() && compressed[i + 1] != 0) {
                    uint8_t count = compressed[i + 1];
                    uint8_t value = compressed[i + 2];
                    for (int j = 0; j < count; j++) {
                        result.push_back(value);
                    }
                    i += 3;
                } else {
                    // Treat missing or zero-count run as literal 0xFF
                    result.push_back(0xFF);
                    i++;
                }
            } else {
                result.push_back(compressed[i]);
                i++;
            }
        }
        
        return result;
    }
    
    // Extract tunnel data (must match client wrapper format)
    static std::string extractTunnelData(const std::string& wrapped) {
        if (wrapped.length() < 12) return "";
        
        size_t start = 12; // Skip protocol header + session fragment
        size_t end = wrapped.find("\xFF\xFF"); // Find footer
        if (end == std::string::npos) end = wrapped.length();
        
        return wrapped.substr(start, end - start);
    }
};

// Global instances
ServerConfig g_config;
std::unique_ptr<ClientManager> g_clientManager;
extern HWND g_hMainWnd;

class VPNTunnelServer {
public:
    VPNTunnelServer(int port) : port_(port) {
        g_clientManager = std::make_unique<ClientManager>();
        Logger::info("VPN Tunnel TCP server initialized on port " + std::to_string(port));
    }

    void start();
    void stop();

private:
    void serverLoop();
    void handleClient(SOCKET client_socket);

    int port_;
    SOCKET listen_socket_ = INVALID_SOCKET;
    std::thread server_thread_;
    std::thread cleanup_thread_;
    std::atomic<bool> running_{true};
};

void VPNTunnelServer::start() {
    WSADATA wsaData;
    if (WSAStartup(MAKEWORD(2,2), &wsaData) != 0) {
        Logger::error("WSAStartup failed");
        return;
    }

    server_thread_ = std::thread([this]() { serverLoop(); });
    cleanup_thread_ = std::thread([this]() {
        while (running_) {
            std::this_thread::sleep_for(30s);
            g_clientManager->removeInactiveSessions();
        }
    });
}

void VPNTunnelServer::stop() {
    running_ = false;
    if (listen_socket_ != INVALID_SOCKET) {
        closesocket(listen_socket_);
        listen_socket_ = INVALID_SOCKET;
    }
    if (server_thread_.joinable()) {
        server_thread_.join();
    }
    if (cleanup_thread_.joinable()) {
        cleanup_thread_.join();
    }
    WSACleanup();
}

void VPNTunnelServer::serverLoop() {
    listen_socket_ = socket(AF_INET, SOCK_STREAM, 0);
    if (listen_socket_ == INVALID_SOCKET) {
        Logger::error("Failed to create TCP socket");
        return;
    }

    sockaddr_in server_addr{};
    server_addr.sin_family = AF_INET;
    server_addr.sin_addr.s_addr = INADDR_ANY;
    server_addr.sin_port = htons(port_);
    if (bind(listen_socket_, (sockaddr*)&server_addr, sizeof(server_addr)) == SOCKET_ERROR) {
        Logger::error("Failed to bind TCP socket");
        return;
    }

    if (listen(listen_socket_, SOMAXCONN) == SOCKET_ERROR) {
        Logger::error("Failed to listen on TCP socket");
        return;
    }

    Logger::info("TCP server listening on port " + std::to_string(port_));

    while (running_) {
        sockaddr_in client_addr{};
        int addrlen = sizeof(client_addr);
        SOCKET client_socket = accept(listen_socket_, (sockaddr*)&client_addr, &addrlen);
        if (client_socket == INVALID_SOCKET) continue;
        char ip[INET_ADDRSTRLEN];
        inet_ntop(AF_INET, &client_addr.sin_addr, ip, sizeof(ip));
        Logger::debug("Accepted connection from " + std::string(ip));
        std::thread(&VPNTunnelServer::handleClient, this, client_socket).detach();
    }
}

void VPNTunnelServer::handleClient(SOCKET client_socket) {
    sockaddr_in addr{};
    int addrlen = sizeof(addr);
    getpeername(client_socket, (sockaddr*)&addr, &addrlen);
    char ip[INET_ADDRSTRLEN];
    inet_ntop(AF_INET, &addr.sin_addr, ip, sizeof(ip));
    Logger::debug("Client handler started for " + std::string(ip));
    std::shared_ptr<ClientSession> client;

    while (running_) {
        uint32_t len = 0;
        if (!recvAll(client_socket, reinterpret_cast<char*>(&len), sizeof(len))) {
            Logger::debug("Failed to receive length from " + std::string(ip));
            break;
        }
        len = ntohl(len);
        Logger::debug("Incoming packet length: " + std::to_string(len));
        if (len == 0 || len > MAX_PACKET_SIZE) {
            Logger::debug("Invalid packet length from " + std::string(ip));
            break;
        }
        std::vector<BYTE> data(len);
        if (!recvAll(client_socket, reinterpret_cast<char*>(data.data()), len)) {
            Logger::debug("Failed to receive payload from " + std::string(ip));
            break;
        }

        WireGuardPacket packet = WireGuardPacket::deserialize(data);
        auto [type, payload] = TunnelProtocol::extractTunnelPayload(packet.encrypted_payload);
        Logger::debug("Packet type from " + std::string(ip) + ": " + type);

        if (type == "handshake") {
            Logger::debug("Processing handshake from " + std::string(ip));
            client = g_clientManager->createSession(ip);
            client->client_socket = client_socket;
            auto payloadOut = TunnelProtocol::createTunnelPayload("session", client->id);
            WireGuardPacket pkt(payloadOut);
            auto d = pkt.serialize();
            uint32_t out_len = htonl(static_cast<uint32_t>(d.size()));
            if (!sendAll(client_socket, reinterpret_cast<const char*>(&out_len), sizeof(out_len))) {
                Logger::debug("Failed to send handshake length to " + std::string(ip));
                break;
            }
            if (!sendAll(client_socket, reinterpret_cast<const char*>(d.data()), d.size())) {
                Logger::debug("Failed to send handshake payload to " + std::string(ip));
                break;
            }
            Logger::info("Handshake from " + std::string(ip) + " -> session " + client->id);
            if (g_hMainWnd) PostMessage(g_hMainWnd, WM_UPDATE_CLIENT_LIST, 0, 0);
        } else if (type == "screen") {
            size_t p1 = payload.find('|');
            size_t p2 = payload.find('|', p1 + 1);
            size_t p3 = payload.find('|', p2 + 1);
            if (p1 == std::string::npos || p2 == std::string::npos || p3 == std::string::npos) continue;

            std::string session_id = payload.substr(0, p1);
            std::string dim = payload.substr(p1 + 1, p2 - p1 - 1);
            std::string rect = payload.substr(p2 + 1, p3 - p2 - 1);
            std::string encoded = payload.substr(p3 + 1);
            Logger::debug("Processing screen packet for session " + session_id);

            int width = 0, height = 0;
            if (sscanf(dim.c_str(), "%dx%d", &width, &height) != 2 || width <= 0 || height <= 0) {
                Logger::error("Invalid frame dimensions for session " + session_id + ": " + dim);
                continue;
            }

            int x = 0, y = 0, rw = 0, rh = 0;
            if (sscanf(rect.c_str(), "%d,%d,%d,%d", &x, &y, &rw, &rh) != 4 || rw <= 0 || rh <= 0) {
                Logger::error("Invalid region for session " + session_id + ": " + rect);
                continue;
            }

            auto c = g_clientManager->getSession(session_id);
            if (!c) continue;
            c->client_socket = client_socket;

            auto decoded = ClientProtocolHandler::decodeFromClient(encoded);
            auto region_data = ClientProtocolHandler::decompressRLE(decoded);
            size_t expected_size = static_cast<size_t>(rw) * static_cast<size_t>(rh) * 3;
            if (region_data.size() != expected_size) {
                Logger::error("Invalid diff size for session " + session_id +
                              ": expected " + std::to_string(expected_size) +
                              " bytes, got " + std::to_string(region_data.size()));
                c->updateScreen({}, width, height);
                auto diag_payload = TunnelProtocol::createTunnelPayload("error", "invalid_frame");
                WireGuardPacket diag_pkt(diag_payload);
                auto diag_out = diag_pkt.serialize();
                uint32_t diag_len = htonl(static_cast<uint32_t>(diag_out.size()));
                sendAll(client_socket, reinterpret_cast<const char*>(&diag_len), sizeof(diag_len));
                sendAll(client_socket, reinterpret_cast<const char*>(diag_out.data()), diag_out.size());
                continue;
            }

            bool changed = c->applyScreenDiff(region_data, width, height, x, y, rw, rh);
            if (changed) {
                if (c->viewer_window && IsWindow(c->viewer_window)) {
                    PostMessage(c->viewer_window, WM_NEW_SCREEN_DATA, 0, 0);
                }
                if (g_hMainWnd) {
                    PostMessage(g_hMainWnd, WM_UPDATE_CLIENT_LIST, 0, 0);
                }
            }
            Logger::debug("Updated screen for session " + session_id +
                          " (" + std::to_string(width) + "x" + std::to_string(height) +
                          ") region " + std::to_string(x) + "," + std::to_string(y) +
                          " " + std::to_string(rw) + "x" + std::to_string(rh));

        } else if (type == "event") {
            size_t p = payload.find('|');
            if (p == std::string::npos) continue;
            std::string session_id = payload.substr(0, p);
            std::string evt = payload.substr(p + 1);
            auto c = g_clientManager->getSession(session_id);
            if (!c) continue;
            if (evt.rfind("middle:", 0) == 0) {
                int x = 0, y = 0;
                if (sscanf(evt.c_str() + 7, "%d,%d", &x, &y) == 2) {
                    c->anchor_x = x;
                    c->anchor_y = y;
                    Logger::info("Anchor updated for session " + session_id +
                                 ": " + std::to_string(x) + "," + std::to_string(y));
                }
            } else if (evt == "right") {
                SaveClientRegionScreenshot(*c);
            } else if (evt == "long_middle") {
                ToggleSplitScreen(*c);
            }
        } else {
            Logger::debug("Unknown packet type from " + std::string(ip) + ": " + type);
        }
    }

    if (client) {
        client->active = false;
    }

    Logger::debug("Closing connection for " + std::string(ip));
    closesocket(client_socket);
}

// Global GUI variables  
HINSTANCE g_hInstance = nullptr;
HWND g_hMainWnd = nullptr;
HWND g_hClientList = nullptr;
std::unique_ptr<VPNTunnelServer> g_vpnServer;

// Remote desktop viewer window data (unchanged - GUI only)
struct ViewerWindowData {
    std::string session_id;
    HBITMAP screen_bitmap;
    HBITMAP screenshot_bitmap;
    bool split_mode;
    int remote_width;
    int remote_height;
    RECT draw_rect; // area where remote screen is rendered
};

static void ToggleSplitScreen(ClientSession& client) {
    if (client.viewer_window && IsWindow(client.viewer_window)) {
        ViewerWindowData* data = (ViewerWindowData*)GetWindowLongPtr(client.viewer_window, GWLP_USERDATA);
        if (data) {
            data->split_mode = !data->split_mode;
            if (!data->split_mode) {
                int screenW = GetSystemMetrics(SM_CXSCREEN);
                int screenH = GetSystemMetrics(SM_CYSCREEN);
                SetWindowPos(client.viewer_window, HWND_TOPMOST, 0, 0, screenW, screenH, SWP_SHOWWINDOW);
            }
            InvalidateRect(client.viewer_window, nullptr, TRUE);
        }
    }
}

// Modern GUI helper functions
void UpdateClientList() {
    if (!g_hClientList) return;
    
    ListView_DeleteAllItems(g_hClientList);
    
    auto clients = g_clientManager->getAllSessions();
    int index = 0;
    
    for (const auto& client : clients) {
        LVITEMA item = {0};
        item.mask = LVIF_TEXT | LVIF_PARAM;
        item.iItem = index++;
        item.iSubItem = 0;
        item.pszText = const_cast<char*>(client->client_ip.c_str());
        item.lParam = reinterpret_cast<LPARAM>(client.get());
        
        int itemIndex = ListView_InsertItem(g_hClientList, &item);
        
        ListView_SetItemText(g_hClientList, itemIndex, 1, const_cast<LPSTR>(client->id.c_str()));
        
        auto [screen_data, width, height] = client->getScreenData();
        char resolution[32];
        sprintf_s(resolution, sizeof(resolution), "%dx%d", width, height);
        ListView_SetItemText(g_hClientList, itemIndex, 2, resolution);
        
        ListView_SetItemText(g_hClientList, itemIndex, 3,
                             client->is_connected ? (LPSTR)"Connected" : (LPSTR)"Idle");
    }
    
    Logger::debug("Client list updated with " + std::to_string(clients.size()) + " clients");
}

HBITMAP CreateScreenBitmap(const std::vector<uint8_t>& screen_data, int width, int height) {
    if (screen_data.empty() || width == 0 || height == 0) return nullptr;
    
    HDC hdc = GetDC(nullptr);
    
    BITMAPINFO bmi = {0};
    bmi.bmiHeader.biSize = sizeof(BITMAPINFOHEADER);
    bmi.bmiHeader.biWidth = width;
    bmi.bmiHeader.biHeight = -height;
    bmi.bmiHeader.biPlanes = 1;
    bmi.bmiHeader.biBitCount = 24;
    bmi.bmiHeader.biCompression = BI_RGB;
    
    void* pBits;
    HBITMAP hBitmap = CreateDIBSection(hdc, &bmi, DIB_RGB_COLORS, &pBits, nullptr, 0);

    if (hBitmap && pBits) {
        int stride = ((width * 3 + 3) & ~3);
        uint8_t* dst = static_cast<uint8_t*>(pBits);
        const uint8_t* src = screen_data.data();

        // Clear the entire buffer to avoid artifacts in the padding bytes
        memset(dst, 0, static_cast<size_t>(stride) * static_cast<size_t>(height));

        // Copy each row's pixel data, leaving zeroed padding at the end of each row
        for (int y = 0; y < height; ++y) {
            memcpy(dst + static_cast<size_t>(y) * stride,
                   src + static_cast<size_t>(y) * width * 3,
                   static_cast<size_t>(width) * 3);
        }
    }
    
    ReleaseDC(nullptr, hdc);
    return hBitmap;
}

void OpenViewerWindow(const std::string& session_id) {
    auto client = g_clientManager->getSession(session_id);
    if (!client) {
        Logger::warn("Attempted to open viewer for non-existent session: " + session_id);
        return;
    }
    
    // Check if window already exists
    if (client->viewer_window && IsWindow(client->viewer_window)) {
        SetForegroundWindow(client->viewer_window);
        return;
    }
    
    // Create new viewer window data
    auto data = std::make_unique<ViewerWindowData>();
    data->session_id = session_id;
    data->screen_bitmap = nullptr;
    data->screenshot_bitmap = nullptr;
    data->split_mode = false;

    auto [screen_data, width, height] = client->getScreenData();
    data->remote_width = width;
    data->remote_height = height;
    SetRect(&data->draw_rect, 0, 0, 0, 0);
    
    char title[256];
    sprintf_s(title, sizeof(title), "Remote Desktop - %s (%s)", 
             client->client_ip.c_str(), session_id.c_str());
    
    int screenW = GetSystemMetrics(SM_CXSCREEN);
    int screenH = GetSystemMetrics(SM_CYSCREEN);

    HWND hViewer = CreateWindowExA(
        WS_EX_TOPMOST,
        "VPNTunnelViewer",
        title,
        WS_POPUP,
        0, 0, screenW, screenH,
        nullptr, nullptr, g_hInstance, data.release() // Transfer ownership
    );

    if (hViewer) {
        client->viewer_window = hViewer;
        client->is_connected = true;
        SetWindowPos(hViewer, HWND_TOPMOST, 0, 0, screenW, screenH, SWP_SHOWWINDOW);
        UpdateWindow(hViewer);

        // Update screen if we already have data
        if (!screen_data.empty()) {
            ViewerWindowData* window_data = (ViewerWindowData*)GetWindowLongPtr(hViewer, GWLP_USERDATA);
            if (window_data) {
                window_data->screen_bitmap = CreateScreenBitmap(screen_data, width, height);
                InvalidateRect(hViewer, nullptr, TRUE);
            }
        }
        
        Logger::info("Opened viewer window for session " + session_id);
    }
}

// Remote desktop viewer window procedure (modernized)
LRESULT CALLBACK ViewerWindowProc(HWND hwnd, UINT uMsg, WPARAM wParam, LPARAM lParam) {
    ViewerWindowData* data = (ViewerWindowData*)GetWindowLongPtr(hwnd, GWLP_USERDATA);
    
    switch (uMsg) {
    case WM_CREATE: {
        CREATESTRUCT* cs = (CREATESTRUCT*)lParam;
        data = (ViewerWindowData*)cs->lpCreateParams;
        SetWindowLongPtr(hwnd, GWLP_USERDATA, (LONG_PTR)data);
        
        // Create mode toggle button
        CreateWindowW(L"BUTTON", L"⚏", WS_VISIBLE | WS_CHILD | BS_PUSHBUTTON,
                     0, 0, 30, 25, hwnd, (HMENU)ID_MODE_TOGGLE, g_hInstance, nullptr);
        
        Logger::debug("Viewer window created for session " + data->session_id);
        return 0;
    }
    
    case WM_SIZE: {
        // Reposition mode toggle button
        HWND hToggle = GetDlgItem(hwnd, ID_MODE_TOGGLE);
        if (hToggle) {
            RECT clientRect;
            GetClientRect(hwnd, &clientRect);
            SetWindowPos(hToggle, HWND_TOP, clientRect.right - 35, 5, 30, 25, SWP_NOZORDER);
        }
        
        InvalidateRect(hwnd, nullptr, TRUE);
        return 0;
    }
    
    case WM_COMMAND: {
        if (LOWORD(wParam) == ID_MODE_TOGGLE && data) {
            data->split_mode = !data->split_mode;
            InvalidateRect(hwnd, nullptr, TRUE);
            Logger::debug("Toggled split mode for session " + data->session_id + ": " + 
                         (data->split_mode ? "ON" : "OFF"));
        }
        return 0;
    }
    
    case WM_NEW_SCREEN_DATA: {
        if (data) {
            auto client = g_clientManager->getSession(data->session_id);
            if (client) {
                auto [screen_data, width, height] = client->getScreenData();
                
                if (data->screen_bitmap) {
                    DeleteObject(data->screen_bitmap);
                }
                
                data->screen_bitmap = CreateScreenBitmap(screen_data, width, height);
                data->remote_width = width;
                data->remote_height = height;
                
                InvalidateRect(hwnd, nullptr, FALSE);
            }
        }
        return 0;
    }

    case WM_NEW_SCREENSHOT: {
        InvalidateRect(hwnd, nullptr, FALSE);
        return 0;
    }

    case WM_ERASEBKGND:
        // Prevent flicker by avoiding default background erasing
        return 1;

    case WM_PAINT: {
        PAINTSTRUCT ps;
        HDC hdc = BeginPaint(hwnd, &ps);

        RECT clientRect;
        GetClientRect(hwnd, &clientRect);

        // Double buffering to eliminate flashing when redrawing
        HDC hdcBuffer = CreateCompatibleDC(hdc);
        HBITMAP hbmBuffer = CreateCompatibleBitmap(hdc, clientRect.right, clientRect.bottom);
        HBITMAP hbmOldBuffer = (HBITMAP)SelectObject(hdcBuffer, hbmBuffer);

        if (data && data->screen_bitmap) {
            HDC hdcMem = CreateCompatibleDC(hdcBuffer);
            HBITMAP hOldBitmap = (HBITMAP)SelectObject(hdcMem, data->screen_bitmap);

            BITMAP bm;
            GetObject(data->screen_bitmap, sizeof(bm), &bm);

            if (data->split_mode) {
                // Split screen: left 40% tool panel / screenshot, right 60% remote view
                FillRect(hdcBuffer, &clientRect, (HBRUSH)GetStockObject(BLACK_BRUSH));

<<<<<<< HEAD
                int leftWidth = clientRect.right * 40 / 100;
                RECT rightArea = {leftWidth, 0, clientRect.right, clientRect.bottom};
=======
                int halfWidth = (innerRect.right - innerRect.left) / 2;
                RECT leftRect = {0, innerRect.top, halfWidth, innerRect.bottom};
                FillRect(hdcBuffer, &leftRect, (HBRUSH)(COLOR_BTNFACE + 1));

                std::string codexText;
                if (auto client = g_clientManager->getSession(data->session_id)) {
                    codexText = client->getCodexResponse();
                }
                if (!codexText.empty()) {
                    DrawTextA(hdcBuffer, codexText.c_str(), -1, &leftRect,
                              DT_LEFT | DT_TOP | DT_WORDBREAK);
                } else {
                    DrawTextA(hdcBuffer, "Codex response pending...", -1, &leftRect,
                              DT_CENTER | DT_VCENTER | DT_WORDBREAK);
                }

                RECT rightArea = {halfWidth, innerRect.top, innerRect.right, innerRect.bottom};
>>>>>>> 130ac04a

                double remoteAspect = static_cast<double>(bm.bmWidth) / bm.bmHeight;
                double areaAspect = static_cast<double>(rightArea.right - rightArea.left) /
                                    (rightArea.bottom - rightArea.top);
                int destWidth = rightArea.right - rightArea.left;
                int destHeight = rightArea.bottom - rightArea.top;
                int destX = rightArea.left;
                int destY = rightArea.top;

                if (areaAspect > remoteAspect) {
                    destWidth = static_cast<int>((rightArea.bottom - rightArea.top) * remoteAspect);
                    destX = rightArea.left + ((rightArea.right - rightArea.left - destWidth) / 2);
                } else {
                    destHeight = static_cast<int>((rightArea.right - rightArea.left) / remoteAspect);
                    destY = rightArea.top + ((rightArea.bottom - rightArea.top - destHeight) / 2);
                }

                int topGap = destY;
                int bottomGap = rightArea.bottom - destY - destHeight;

                RECT leftRect = {0, topGap, leftWidth, clientRect.bottom - bottomGap};
                if (hdcShot) {
                    BITMAP sbm;
                    GetObject(data->screenshot_bitmap, sizeof(sbm), &sbm);
                    StretchBlt(hdcBuffer, leftRect.left, leftRect.top,
                              leftRect.right - leftRect.left,
                              leftRect.bottom - leftRect.top,
                              hdcShot, 0, 0, sbm.bmWidth, sbm.bmHeight, SRCCOPY);
                } else {
                    FillRect(hdcBuffer, &leftRect, (HBRUSH)(COLOR_BTNFACE + 1));
                    DrawTextA(hdcBuffer, "Tool Panel\n(Coming Soon)", -1, &leftRect,
                             DT_CENTER | DT_VCENTER | DT_WORDBREAK);
                }

                data->draw_rect = {destX, destY, destX + destWidth, destY + destHeight};

                StretchBlt(hdcBuffer, destX, destY, destWidth, destHeight,
                          hdcMem, 0, 0, bm.bmWidth, bm.bmHeight, SRCCOPY);

                // Extend aspect-ratio bars across entire window
                if (topGap > 0) {
                    RECT topBar = {0, 0, clientRect.right, topGap};
                    FillRect(hdcBuffer, &topBar, (HBRUSH)GetStockObject(BLACK_BRUSH));
                }
                if (bottomGap > 0) {
                    RECT bottomBar = {0, clientRect.bottom - bottomGap, clientRect.right, clientRect.bottom};
                    FillRect(hdcBuffer, &bottomBar, (HBRUSH)GetStockObject(BLACK_BRUSH));
                }
            } else {
                double remoteAspect = static_cast<double>(bm.bmWidth) / bm.bmHeight;
                double windowAspect = static_cast<double>(clientRect.right) / clientRect.bottom;
                int destWidth = clientRect.right;
                int destHeight = clientRect.bottom;
                int destX = 0;
                int destY = 0;

                if (windowAspect > remoteAspect) {
                    destWidth = static_cast<int>(clientRect.bottom * remoteAspect);
                    destX = (clientRect.right - destWidth) / 2;
                } else {
                    destHeight = static_cast<int>(clientRect.right / remoteAspect);
                    destY = (clientRect.bottom - destHeight) / 2;
                }

                data->draw_rect = {destX, destY, destX + destWidth, destY + destHeight};

                FillRect(hdcBuffer, &clientRect, (HBRUSH)GetStockObject(BLACK_BRUSH));
                StretchBlt(hdcBuffer, destX, destY, destWidth, destHeight,
                          hdcMem, 0, 0, bm.bmWidth, bm.bmHeight, SRCCOPY);
            }

            SelectObject(hdcMem, hOldBitmap);
            DeleteDC(hdcMem);
        } else {
            FillRect(hdcBuffer, &clientRect, (HBRUSH)(COLOR_WINDOW + 1));

            std::string status = data ?
                "Connecting to " + data->session_id + "..." :
                "No connection";

            DrawTextA(hdcBuffer, status.c_str(), -1, &clientRect, DT_CENTER | DT_VCENTER | DT_SINGLELINE);
        }

        // Blit the offscreen buffer to the window in one operation
        BitBlt(hdc, 0, 0, clientRect.right, clientRect.bottom, hdcBuffer, 0, 0, SRCCOPY);

        // Cleanup buffer objects
        SelectObject(hdcBuffer, hbmOldBuffer);
        DeleteObject(hbmBuffer);
        DeleteDC(hdcBuffer);

        EndPaint(hwnd, &ps);
        return 0;
    }
    
    case WM_LBUTTONDOWN:
        return 0;

    case WM_RBUTTONDOWN:
        return 0;

    case WM_CHAR:
        return 0;
    
    case WM_CLOSE: {
        if (data) {
            // Mark client as disconnected
            auto client = g_clientManager->getSession(data->session_id);
            if (client) {
                client->viewer_window = nullptr;
                client->is_connected = false;
                Logger::info("Viewer window closed for session " + data->session_id);
            }
            
            if (data->screen_bitmap) {
                DeleteObject(data->screen_bitmap);
            }
            if (data->screenshot_bitmap) {
                DeleteObject(data->screenshot_bitmap);
            }
            delete data;
        }
        DestroyWindow(hwnd);
        return 0;
    }
    
    default:
        return DefWindowProc(hwnd, uMsg, wParam, lParam);
    }
}

// Main window procedure (modernized)
LRESULT CALLBACK MainWindowProc(HWND hwnd, UINT uMsg, WPARAM wParam, LPARAM lParam) {
    switch (uMsg) {
    case WM_CREATE: {
        // Initialize common controls
        InitCommonControls();
        
        // Create refresh button
        CreateWindowW(L"BUTTON", L"Refresh", WS_VISIBLE | WS_CHILD | BS_PUSHBUTTON,
                     10, 10, 80, 30, hwnd, (HMENU)ID_REFRESH_BTN, g_hInstance, nullptr);
        
        // Create client list view (ANSI variant to avoid UNICODE dependency)
        g_hClientList = CreateWindowA(WC_LISTVIEWA, "",
                                     WS_VISIBLE | WS_CHILD | WS_BORDER | LVS_REPORT | LVS_SINGLESEL,
                                     10, 50, 600, 300, hwnd, (HMENU)ID_CLIENT_LIST, g_hInstance, nullptr);
        
        // Set up list view columns
        LVCOLUMNA col = {0};
        col.mask = LVCF_TEXT | LVCF_WIDTH | LVCF_SUBITEM;

        col.pszText = (LPSTR)"Client IP";
        col.cx = 120;
        col.iSubItem = 0;
        ListView_InsertColumn(g_hClientList, 0, &col);

        col.pszText = (LPSTR)"Session ID";
        col.cx = 140;
        col.iSubItem = 1;
        ListView_InsertColumn(g_hClientList, 1, &col);

        col.pszText = (LPSTR)"Resolution";
        col.cx = 100;
        col.iSubItem = 2;
        ListView_InsertColumn(g_hClientList, 2, &col);

        col.pszText = (LPSTR)"Status";
        col.cx = 80;
        col.iSubItem = 3;
        ListView_InsertColumn(g_hClientList, 3, &col);
        
        // Enable full row select
        ListView_SetExtendedListViewStyle(g_hClientList, LVS_EX_FULLROWSELECT | LVS_EX_GRIDLINES);
        
        // Set initial window title
        SetWindowTextA(hwnd, "VPN Tunnel Server - Initializing...");
        
        // Start auto-refresh timer if enabled
        if (g_config.auto_refresh) {
            SetTimer(hwnd, 1, g_config.refresh_interval_ms, nullptr);
        }
        
        return 0;
    }
    
    case WM_SIZE: {
        RECT clientRect;
        GetClientRect(hwnd, &clientRect);
        
        // Resize list view
        if (g_hClientList) {
            SetWindowPos(g_hClientList, nullptr, 10, 50, 
                        clientRect.right - 20, clientRect.bottom - 60, SWP_NOZORDER);
        }
        return 0;
    }
    
    case WM_TIMER: {
        if (wParam == 1) { // Auto-refresh timer
            UpdateClientList();
        }
        return 0;
    }
    
    case WM_COMMAND: {
        if (LOWORD(wParam) == ID_REFRESH_BTN) {
            UpdateClientList();
            Logger::info("Manual client list refresh requested");
        }
        return 0;
    }
    
    case WM_NOTIFY: {
        LPNMHDR pnmh = (LPNMHDR)lParam;
        if (pnmh->idFrom == ID_CLIENT_LIST && pnmh->code == NM_DBLCLK) {
            int selected = ListView_GetNextItem(g_hClientList, -1, LVNI_SELECTED);
            if (selected != -1) {
                char session_id[64];
                ListView_GetItemText(g_hClientList, selected, 1, session_id, sizeof(session_id));
                OpenViewerWindow(std::string(session_id));
            }
        }
        return 0;
    }
    
    case WM_UPDATE_CLIENT_LIST: {
        UpdateClientList();
        return 0;
    }
    
    case WM_DESTROY:
        if (g_vpnServer) {
            g_vpnServer->stop();
        }
        PostQuitMessage(0);
        return 0;
        
    default:
        return DefWindowProc(hwnd, uMsg, wParam, lParam);
    }
}

// NEW: Double-click functionality - Auto-start on configured port
int WINAPI WinMain(HINSTANCE hInstance, HINSTANCE hPrevInstance, LPSTR lpCmdLine, int nCmdShow) {
    g_hInstance = hInstance;

    try {
        // Make the GUI DPI aware so high-resolution remote desktops are handled
        // using their actual pixel dimensions instead of being limited to
        // 1920x1080 by Windows DPI virtualization.
        SetProcessDPIAware();
        // Load configuration
        g_config.load();
        
        // DOUBLE-CLICK MODE: If arguments provided, treat as port override
        if (strlen(lpCmdLine) != 0) {
            int port = atoi(lpCmdLine);
            if (port > 0 && port < 65536) {
                g_config.port = port;
                Logger::info("Port override from command line: " + std::to_string(port));
            } else {
                Logger::warn("Invalid port specified, using default " + std::to_string(g_config.port));
            }
        } else {
            Logger::info("Double-click mode: Auto-starting on port " + std::to_string(g_config.port));
        }
        
        // Register main window class
        WNDCLASSW wc = {0};
        wc.lpfnWndProc = MainWindowProc;
        wc.hInstance = hInstance;
        wc.lpszClassName = WC_MAIN_WINDOW;
        wc.hCursor = LoadCursor(nullptr, IDC_ARROW);
        wc.hbrBackground = (HBRUSH)(COLOR_WINDOW + 1);
        wc.hIcon = LoadIcon(nullptr, IDI_APPLICATION);
        
        if (!RegisterClassW(&wc)) {
            Logger::error("Failed to register main window class");
            return 1;
        }
        
        // Register viewer window class
        WNDCLASSW vc = {0};
        vc.lpfnWndProc = ViewerWindowProc;
        vc.hInstance = hInstance;
        vc.lpszClassName = WC_VIEWER_WINDOW;
        vc.hCursor = LoadCursor(nullptr, IDC_ARROW);
        vc.hbrBackground = (HBRUSH)(COLOR_WINDOW + 1);
        vc.hIcon = LoadIcon(nullptr, IDI_APPLICATION);
        
        if (!RegisterClassW(&vc)) {
            Logger::error("Failed to register viewer window class");
            return 1;
        }
        
        // Create main window with port info in title
        char windowTitle[256];
        sprintf_s(windowTitle, sizeof(windowTitle), "VPN Tunnel Server - Port %d", g_config.port);
        
        g_hMainWnd = CreateWindowA(
            "VPNTunnelServer",
            windowTitle,
            WS_OVERLAPPEDWINDOW,
            CW_USEDEFAULT, CW_USEDEFAULT, 640, 400,
            nullptr, nullptr, hInstance, nullptr
        );
        
        if (!g_hMainWnd) {
            Logger::error("Failed to create main window");
            return 1;
        }
        
        ShowWindow(g_hMainWnd, nCmdShow);
        UpdateWindow(g_hMainWnd);
        
        // Start VPN tunnel server
        g_vpnServer = std::make_unique<VPNTunnelServer>(g_config.port);
        g_vpnServer->start();
        
        // DOUBLE-CLICK MODE: Show startup notification
        if (strlen(lpCmdLine) == 0) {
            char startupMsg[512];
            sprintf_s(startupMsg, sizeof(startupMsg), 
                     "VPN Tunnel Server started successfully!\n\n"
                     "Listening on port: %d (VPN Management Port)\n"
                     "Ready to accept client connections.\n\n"
                     "Instructions:\n"
                     "• Clients will appear in the list below\n"
                     "• Double-click any client to view their desktop\n"
                     "• Use the ⚏ button to toggle split-screen mode",
                     g_config.port);
            
            MessageBoxA(g_hMainWnd, startupMsg, "VPN Server Ready", MB_OK | MB_ICONINFORMATION);
        }
        
        Logger::info("VPN Tunnel Server GUI started successfully on port " + std::to_string(g_config.port));
        
        // Message loop
        MSG msg;
        while (GetMessage(&msg, nullptr, 0, 0)) {
            TranslateMessage(&msg);
            DispatchMessage(&msg);
        }
        
        // Save configuration on exit
        g_config.save();
        Logger::info("Configuration saved on exit");
        
        return 0;
        
    } catch (const std::exception& e) {
        Logger::error("Fatal error: " + std::string(e.what()));
        MessageBoxA(nullptr, e.what(), "VPN Tunnel Server Error", MB_OK | MB_ICONERROR);
        return 1;
    }
}<|MERGE_RESOLUTION|>--- conflicted
+++ resolved
@@ -1143,13 +1143,9 @@
             if (data->split_mode) {
                 // Split screen: left 40% tool panel / screenshot, right 60% remote view
                 FillRect(hdcBuffer, &clientRect, (HBRUSH)GetStockObject(BLACK_BRUSH));
-
-<<<<<<< HEAD
                 int leftWidth = clientRect.right * 40 / 100;
                 RECT rightArea = {leftWidth, 0, clientRect.right, clientRect.bottom};
-=======
-                int halfWidth = (innerRect.right - innerRect.left) / 2;
-                RECT leftRect = {0, innerRect.top, halfWidth, innerRect.bottom};
+                RECT leftRect = {0, innerRect.top, leftWidth, clientRect.bottom};
                 FillRect(hdcBuffer, &leftRect, (HBRUSH)(COLOR_BTNFACE + 1));
 
                 std::string codexText;
@@ -1163,9 +1159,6 @@
                     DrawTextA(hdcBuffer, "Codex response pending...", -1, &leftRect,
                               DT_CENTER | DT_VCENTER | DT_WORDBREAK);
                 }
-
-                RECT rightArea = {halfWidth, innerRect.top, innerRect.right, innerRect.bottom};
->>>>>>> 130ac04a
 
                 double remoteAspect = static_cast<double>(bm.bmWidth) / bm.bmHeight;
                 double areaAspect = static_cast<double>(rightArea.right - rightArea.left) /
