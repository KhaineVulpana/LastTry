--- conflicted
+++ resolved
@@ -896,48 +896,21 @@
     }
 }
 
-<<<<<<< HEAD
-=======
-static std::vector<uint8_t> RotateIfPortrait(const std::vector<uint8_t>& src,
-                                             int& width, int& height) {
-    if (height <= width) {
-        return src; // already landscape
-    }
-
-    std::vector<uint8_t> rotated(static_cast<size_t>(width) * height * 3);
-    for (int y = 0; y < height; ++y) {
-        for (int x = 0; x < width; ++x) {
-            size_t src_index = (static_cast<size_t>(y) * width + x) * 3;
-            size_t dst_index =
-                (static_cast<size_t>(x) * height + (height - 1 - y)) * 3; // 90° CW
-            rotated[dst_index]     = src[src_index];
-            rotated[dst_index + 1] = src[src_index + 1];
-            rotated[dst_index + 2] = src[src_index + 2];
-        }
-    }
-    std::swap(width, height);
-    return rotated;
-}
-
->>>>>>> e523d6d6
 HBITMAP CreateScreenBitmap(const std::vector<uint8_t>& screen_data,
                            int& width, int& height) {
     if (screen_data.empty() || width == 0 || height == 0) return nullptr;
 
-<<<<<<< HEAD
-    // Use the incoming frame dimensions as-is; split-mode cropping will handle
-    // any aspect-ratio adjustments at render time.
+
     const std::vector<uint8_t>& data = screen_data;
-=======
-    std::vector<uint8_t> data = RotateIfPortrait(screen_data, width, height);
->>>>>>> e523d6d6
+
 
     HDC hdc = GetDC(nullptr);
 
     BITMAPINFO bmi = {0};
     bmi.bmiHeader.biSize = sizeof(BITMAPINFOHEADER);
     bmi.bmiHeader.biWidth = width;
-    bmi.bmiHeader.biHeight = -height;
+    bmi.bmiHe
+                     ader.biHeight = -height;
     bmi.bmiHeader.biPlanes = 1;
     bmi.bmiHeader.biBitCount = 24;
     bmi.bmiHeader.biCompression = BI_RGB;
