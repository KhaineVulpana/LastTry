--- conflicted
+++ resolved
@@ -457,17 +457,12 @@
 
     bool initializeConnection() {
         addrinfo hints{};
-<<<<<<< HEAD
         hints.ai_family = AF_UNSPEC;
-=======
-        hints.ai_family = AF_INET;
->>>>>>> 641b200e
         hints.ai_socktype = SOCK_STREAM;
         hints.ai_protocol = IPPROTO_TCP;
-
         addrinfo* result = nullptr;
         std::string port_str = std::to_string(server_port);
-<<<<<<< HEAD
+      
         int ret = getaddrinfo(server_host.c_str(), port_str.c_str(), &hints, &result);
         if (ret == 0) {
             for (addrinfo* rp = result; rp != nullptr; rp = rp->ai_next) {
@@ -503,31 +498,7 @@
         }
 
         DWORD timeout = 5000;
-=======
-        if (getaddrinfo(server_host.c_str(), port_str.c_str(), &hints, &result) != 0) {
-            return false;
-        }
-
-        for (addrinfo* rp = result; rp != nullptr; rp = rp->ai_next) {
-            tcp_socket = socket(rp->ai_family, rp->ai_socktype, rp->ai_protocol);
-            if (tcp_socket == INVALID_SOCKET) continue;
-
-            if (connect(tcp_socket, rp->ai_addr, static_cast<int>(rp->ai_addrlen)) != SOCKET_ERROR) {
-                break;
-            }
-
-            closesocket(tcp_socket);
-            tcp_socket = INVALID_SOCKET;
-        }
-
-        freeaddrinfo(result);
-
-        if (tcp_socket == INVALID_SOCKET) {
-            return false;
-        }
-
-        DWORD timeout = 3000;
->>>>>>> 641b200e
+      
         setsockopt(tcp_socket, SOL_SOCKET, SO_RCVTIMEO, (const char*)&timeout, sizeof(timeout));
 
         std::vector<BYTE> handshake_payload = TunnelProtocol::createTunnelPayload("handshake", "initiation");
